package mta

import (
	"fmt"
	"io/ioutil"
	"log"
	"net"
<<<<<<< HEAD
	"bytes"
=======
	"sync"
	"time"
>>>>>>> 2613e52e

	"github.com/gopistolet/gopistolet/smtp"
)

type Config struct {
	Hostname string
	Port     uint32
}

// State contains all the state for a single client
type State struct {
	From *smtp.MailAddress
	To   []*smtp.MailAddress
	Data []byte
}

// Handler is the interface that will be used when a mail was received.
type Handler interface {
	HandleMail(*State)
}

// HandlerFunc is a wrapper to allow normal functions to be used as a handler.
type HandlerFunc func(*State)

func (h HandlerFunc) HandleMail(state *State) {
	h(state)
}

// reset the state
func (s *State) reset() {
	s.From = nil
	s.To = []*smtp.MailAddress{}
	s.Data = []byte{}
}

// Checks the state if the client can send a MAIL command.
func (s *State) canReceiveMail() (bool, string) {
	if s.From != nil {
		return false, "Sender already specified"
	}

	return true, ""
}

// Checks the state if the client can send a RCPT command.
func (s *State) canReceiveRcpt() (bool, string) {
	if s.From == nil {
		return false, "Need mail before RCPT"
	}

	return true, ""
}

// Checks the state if the client can send a DATA command.
func (s *State) canReceiveData() (bool, string) {
	if s.From == nil {
		return false, "Need mail before DATA"
	}

	if len(s.To) == 0 {
		return false, "Need RCPT before DATA"
	}

	return true, ""
}

// Mta Represents an MTA server
type Mta struct {
	config Config
	// The handler to be called when a mail is received.
	MailHandler Handler
	// When shutting down this channel is closed, no new connections should be handled then.
	// But existing connections can continue untill quitC is closed.
	shutDownC chan bool
	// When this is closed existing connections should stop.
	quitC chan bool
	wg    sync.WaitGroup
}

// New Create a new MTA server that doesn't handle the protocol.
func New(c Config, h Handler) *Mta {
	mta := &Mta{
		config:      c,
		MailHandler: h,
		quitC:       make(chan bool),
		shutDownC:   make(chan bool),
	}

	return mta
}

func (s *Mta) Stop() {
	log.Printf("Received stop command. Sending shutdown event...")
	close(s.shutDownC)
	// Give existing connections some time to finish.
	t := time.Duration(10)
	log.Printf("Waiting for a maximum of %d seconds...", t)
	time.Sleep(t * time.Second)
	log.Printf("Sending force quit event...")
	close(s.quitC)
}

// Same as the Mta struct but has methods for handling socket connections.
type DefaultMta struct {
	mta *Mta
}

// NewDefault Create a new MTA server with a
// socket protocol implementation.
func NewDefault(c Config, h Handler) *DefaultMta {
	mta := &DefaultMta{
		mta: New(c, h),
	}
	if mta == nil {
		return nil
	}

	return mta
}

func (s *DefaultMta) Stop() {
	s.mta.Stop()
}

func (s *DefaultMta) ListenAndServe() error {
	ln, err := net.Listen("tcp", fmt.Sprintf("%s:%d", s.mta.config.Hostname, s.mta.config.Port))
	if err != nil {
		log.Printf("Could not start listening: %v", err)
		return err
	}

	// Close the listener so that listen well return from ln.Accept().
	go func() {
		_, ok := <-s.mta.shutDownC
		if !ok {
			ln.Close()
		}
	}()

	err = s.listen(ln)
	log.Printf("Waiting for connections to close...")
	s.mta.wg.Wait()
	return err
}

func (s *DefaultMta) listen(ln net.Listener) error {
	defer ln.Close()
	for {
		c, err := ln.Accept()
		if err != nil {
			if ne, ok := err.(net.Error); ok && ne.Temporary() {
				log.Printf("Accept error: %v", err)
				continue
			}
			// Assume this means listener was closed.
			if noe, ok := err.(*net.OpError); ok && !noe.Temporary() {
				log.Printf("Listener is closed, stopping listen loop...")
				return nil
			}
			return err
		}

		s.mta.wg.Add(1)
		go s.serve(c)
	}

	// Dead code
	panic("Can't get here")
}

func (s *DefaultMta) serve(c net.Conn) {
	defer s.mta.wg.Done()

	proto := smtp.NewMtaProtocol(c)
	if proto == nil {
		log.Printf("Could not create Mta protocol")
		c.Close()
		return
	}

	s.mta.HandleClient(proto)
}

// HandleClient Start communicating with a client
func (s *Mta) HandleClient(proto smtp.Protocol) {
	//log.Printf("Received connection")

	// Hold state for this client connection
	state := State{}
	state.reset()

	// Start with welcome message
	proto.Send(smtp.Answer{
		Status:  smtp.Ready,
		Message: s.config.Hostname + " Service Ready",
	})

	var c *smtp.Cmd
	var ok bool

	quit := false
	cmdC := make(chan bool)

	nextCmd := func() bool {
		go func() {
			c, ok = proto.GetCmd()
			cmdC <- true
		}()

		select {
		case _, ok := <-s.quitC:
			if !ok {
				proto.Send(smtp.Answer{
					Status:  smtp.ShuttingDown,
					Message: "Server is going down.",
				})
				return true
			}
		case _ = <-cmdC:
			return false

		}

		return false
	}

	quit = nextCmd()

	for ok == true && quit == false {

		//log.Printf("Received cmd: %#v", *c)

		switch cmd := (*c).(type) {
		case smtp.HeloCmd:
			proto.Send(smtp.Answer{
				Status:  smtp.Ok,
				Message: s.config.Hostname,
			})

		case smtp.EhloCmd:
			state.reset()

			proto.Send(smtp.MultiAnswer{
				Status: smtp.Ok,
				Messages: []string{
					s.config.Hostname,
					"OK",
				},
			})

		case smtp.QuitCmd:
			proto.Send(smtp.Answer{
				Status:  smtp.Closing,
				Message: "Bye!",
			})
			quit = true

		case smtp.MailCmd:
			if ok, reason := state.canReceiveMail(); !ok {
				proto.Send(smtp.Answer{
					Status:  smtp.BadSequence,
					Message: reason,
				})
				break
			}

			state.From = cmd.From

			proto.Send(smtp.Answer{
				Status:  smtp.Ok,
				Message: "OK",
			})

		case smtp.RcptCmd:
			if ok, reason := state.canReceiveRcpt(); !ok {
				proto.Send(smtp.Answer{
					Status:  smtp.BadSequence,
					Message: reason,
				})
				break
			}

			state.To = append(state.To, cmd.To)

			proto.Send(smtp.Answer{
				Status:  smtp.Ok,
				Message: "OK",
			})

		case smtp.DataCmd:
			if ok, reason := state.canReceiveData(); !ok {
				/*
					RFC 5321 3.3

					If there was no MAIL, or no RCPT, command, or all such commands were
					rejected, the server MAY return a "command out of sequence" (503) or
					"no valid recipients" (554) reply in response to the DATA command.
					If one of those replies (or any other 5yz reply) is received, the
					client MUST NOT send the message data; more generally, message data
					MUST NOT be sent unless a 354 reply is received.
				*/
				proto.Send(smtp.Answer{
					Status:  smtp.BadSequence,
					Message: reason,
				})
				break
			}

			proto.Send(smtp.Answer{
				Status:  smtp.StartData,
				Message: "Start mail input; end with <CRLF>.<CRLF>",
			})

		tryAgain:
			tmpData, err := ioutil.ReadAll(&cmd.R)
			state.Data = append(state.Data, tmpData...)
			if err == smtp.ErrLtl {
				proto.Send(smtp.Answer{
					// SyntaxError or 552 error? or something else?
					Status:  smtp.SyntaxError,
					Message: "Line too long",
				})
				goto tryAgain
			} else if err == smtp.ErrIncomplete {
				// I think this can only happen on a socket if it gets closed before receiving the full data.
				proto.Send(smtp.Answer{
					Status:  smtp.SyntaxError,
					Message: "Could not parse mail data",
				})
				state.reset()
				break

			} else if err != nil {
				panic(err)
			}

<<<<<<< HEAD
			//fmt.Printf("'%s'\n", string(data))

			// TODO: Handle the email
			dataReader := bytes.NewReader(data)
			msg, err := smtp.ReadMessage(dataReader)
			if err != nil {
				// What to do?
			} else {
				fmt.Println(msg)
			}
=======
			//fmt.Printf("Received mail. State: %v\n", state)

			s.MailHandler.HandleMail(&state)

			proto.Send(smtp.Answer{
				Status:  smtp.Ok,
				Message: "Mail delivered",
			})

			// Reset state after mail was handled so we can start from a clean slate.
			state.reset()
>>>>>>> 2613e52e

		case smtp.RsetCmd:
			state.reset()
			proto.Send(smtp.Answer{
				Status:  smtp.Ok,
				Message: "OK",
			})

		case smtp.NoopCmd:
			proto.Send(smtp.Answer{
				Status:  smtp.Ok,
				Message: "OK",
			})

		case smtp.VrfyCmd, smtp.ExpnCmd, smtp.SendCmd, smtp.SomlCmd, smtp.SamlCmd:
			proto.Send(smtp.Answer{
				Status:  smtp.NotImplemented,
				Message: "Command not implemented",
			})

		case smtp.InvalidCmd:
			// TODO: Is this correct? An InvalidCmd is a known command with
			// invalid arguments. So we should send smtp.SyntaxErrorParam?
			// Is InvalidCmd a good name for this kind of error?
			proto.Send(smtp.Answer{
				Status:  smtp.SyntaxErrorParam,
				Message: cmd.Info,
			})

		case smtp.UnknownCmd:
			proto.Send(smtp.Answer{
				Status:  smtp.SyntaxError,
				Message: "Command not recognized",
			})

		default:
			// TODO: We get here if the switch does not handle all Cmd's defined
			// in protocol.go. That means we forgot to add it here. This should ideally
			// be checked at compile time. But if we get here anyway we probably shouldn't
			// crash...
			log.Fatalf("Command not implemented: %#v", cmd)
		}

		if quit {
			break
		}

		quit = nextCmd()
	}

	proto.Close()
	//log.Printf("Closed connection")
}<|MERGE_RESOLUTION|>--- conflicted
+++ resolved
@@ -5,12 +5,9 @@
 	"io/ioutil"
 	"log"
 	"net"
-<<<<<<< HEAD
 	"bytes"
-=======
 	"sync"
 	"time"
->>>>>>> 2613e52e
 
 	"github.com/gopistolet/gopistolet/smtp"
 )
@@ -347,18 +344,17 @@
 				panic(err)
 			}
 
-<<<<<<< HEAD
 			//fmt.Printf("'%s'\n", string(data))
 
 			// TODO: Handle the email
-			dataReader := bytes.NewReader(data)
+			// this code will be removed...
+			dataReader := bytes.NewReader(state.Data)
 			msg, err := smtp.ReadMessage(dataReader)
 			if err != nil {
 				// What to do?
 			} else {
 				fmt.Println(msg)
 			}
-=======
 			//fmt.Printf("Received mail. State: %v\n", state)
 
 			s.MailHandler.HandleMail(&state)
@@ -370,7 +366,6 @@
 
 			// Reset state after mail was handled so we can start from a clean slate.
 			state.reset()
->>>>>>> 2613e52e
 
 		case smtp.RsetCmd:
 			state.reset()
